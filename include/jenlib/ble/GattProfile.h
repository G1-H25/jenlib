--- conflicted
+++ resolved
@@ -8,7 +8,6 @@
 
 namespace jenlib::ble {
 
-<<<<<<< HEAD
 //! @namespace jenlib::ble::gatt
 //! @brief GATT profile definitions for BLE transport layer.
 //! @details
@@ -18,12 +17,6 @@
 //!
 //! @note These are placeholder UUIDs but stable for examples/tests.
 namespace jenlib::ble::gatt {
-=======
-//! @brief 128-bit UUIDs (string form) for custom service and characteristics.
-//! @note These are placeholders but stable for examples/tests.
-//! @note Using inline const char[] for C++17 compatibility instead of constexpr string_view
-namespace gatt {
->>>>>>> d59dcb6f
 
 //! @brief Service: Sensor Telemetry
 inline const char kServiceSensor[] = "6e400001-b5a3-f393-e0a9-e50e24dcca9e";
