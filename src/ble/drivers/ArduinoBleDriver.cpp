//! @file src/ble/drivers/ArduinoBleDriver.cpp
//! @brief Arduino BLE driver implementation using ArduinoBLE library.
//! @copyright 2025 Jennifer Gott, released under the MIT License.
//! @author Jennifer Gott (jennifer.gott@chasacademy.se)

#include <utility>
#include <array>
#ifdef ARDUINO
#include <ArduinoBLE.h>
#include <Arduino.h>
#endif
#include "jenlib/ble/drivers/ArduinoBleDriver.h"
#include "jenlib/ble/Messages.h"
#include "jenlib/ble/GattProfile.h"


#ifdef ARDUINO
namespace {

// Helpers to convert property masks to ArduinoBLE flags
inline int to_arduino_properties(std::uint8_t properties) {
    int flags = 0;
    if (properties & static_cast<std::uint8_t>(jenlib::ble::BleCharacteristicProperty::Read)) {
        flags |= BLERead;
    }
    if (properties & static_cast<std::uint8_t>(jenlib::ble::BleCharacteristicProperty::Write)) {
        flags |= BLEWrite;
    }
    if (properties & static_cast<std::uint8_t>(jenlib::ble::BleCharacteristicProperty::Notify)) {
        flags |= BLENotify;
    }
    if (properties & static_cast<std::uint8_t>(jenlib::ble::BleCharacteristicProperty::Indicate)) {
        flags |= BLEIndicate;
    }
    if (properties & static_cast<std::uint8_t>(jenlib::ble::BleCharacteristicProperty::WriteWithoutResponse)) {
        flags |= BLEWriteWithoutResponse;
    }
    return flags;
}

// Function-local statics: actual ArduinoBLE objects constructed only when used
inline BLEService& get_service() {
    static BLEService service(jenlib::ble::gatt::kServiceSensor.data());
    return service;
}

inline BLECharacteristic& get_control_chr() {
    static BLECharacteristic chr(jenlib::ble::gatt::kChrControl.data(), to_arduino_properties(
        static_cast<std::uint8_t>(jenlib::ble::BleCharacteristicProperty::Write)), jenlib::ble::kMaxPayload);
    return chr;
}

inline BLECharacteristic& get_reading_chr() {
    static BLECharacteristic chr(jenlib::ble::gatt::kChrReading.data(), to_arduino_properties(
        static_cast<std::uint8_t>(jenlib::ble::BleCharacteristicProperty::Notify)), jenlib::ble::kMaxPayload);
    return chr;
}

<<<<<<< HEAD
inline BLECharacteristic& get_receipt_chr() {
    static BLECharacteristic chr(jenlib::ble::gatt::kChrReceipt.data(), to_arduino_properties(
        static_cast<std::uint8_t>(jenlib::ble::BleCharacteristicProperty::Write)), jenlib::ble::kMaxPayload);
    return chr;
=======
    void stop_advertising() override { BLE.stopAdvertise(); }

 private:
    std::string_view uuid_;
    static constexpr std::size_t kMaxCharacteristics = 4;
    std::array<jenlib::ble::BleCharacteristic*, kMaxCharacteristics> characteristics_{};
    std::size_t characteristic_count_ {0};
    BLEService service_;
};

// Static protocol objects
ArduinoBleServiceImpl g_service{jenlib::ble::gatt::kServiceSensor};
ArduinoBleCharacteristicImpl g_control{
    jenlib::ble::gatt::kChrControl,
    static_cast<std::uint8_t>(jenlib::ble::BleCharacteristicProperty::Write),
    jenlib::ble::kMaxPayload};
ArduinoBleCharacteristicImpl g_reading{
    jenlib::ble::gatt::kChrReading,
    static_cast<std::uint8_t>(jenlib::ble::BleCharacteristicProperty::Notify),
    jenlib::ble::kMaxPayload};
ArduinoBleCharacteristicImpl g_receipt{
    jenlib::ble::gatt::kChrReceipt,
    static_cast<std::uint8_t>(jenlib::ble::BleCharacteristicProperty::Write),
    jenlib::ble::kMaxPayload};
ArduinoBleCharacteristicImpl g_session{
    jenlib::ble::gatt::kChrSession,
    static_cast<std::uint8_t>(jenlib::ble::BleCharacteristicProperty::Read),
    jenlib::ble::kMaxPayload};

inline jenlib::ble::BleService* make_arduino_service(std::string_view) {
    return &g_service;
}

inline jenlib::ble::BleCharacteristic* make_arduino_characteristic(
    std::string_view uuid, std::uint8_t, std::size_t) {
    if (uuid == jenlib::ble::gatt::kChrControl) return &g_control;
    if (uuid == jenlib::ble::gatt::kChrReading) return &g_reading;
    if (uuid == jenlib::ble::gatt::kChrReceipt) return &g_receipt;
    if (uuid == jenlib::ble::gatt::kChrSession) return &g_session;
    return nullptr;
>>>>>>> d9895c51
}

}  // namespace
#endif  // ARDUINO

namespace jenlib::ble {

ArduinoBleDriver::ArduinoBleDriver(std::string_view device_name, DeviceId local_device_id)
    : device_name_(device_name), local_device_id_(local_device_id) {
    message_callback_ = nullptr;
    start_broadcast_callback_ = nullptr;
    reading_callback_ = nullptr;
    receipt_callback_ = nullptr;
    connection_callback_ = nullptr;
    initialized_ = false;
}

ArduinoBleDriver::ArduinoBleDriver(std::string_view device_name, DeviceId local_device_id, const BleCallbacks& cb)
    : ArduinoBleDriver(device_name, local_device_id) {
    if (cb.on_connection) set_connection_callback(cb.on_connection);
    if (cb.on_start) set_start_broadcast_callback(cb.on_start);
    if (cb.on_reading) set_reading_callback(cb.on_reading);
    if (cb.on_receipt) set_receipt_callback(cb.on_receipt);
    if (cb.on_generic) set_message_callback(cb.on_generic);
}

bool ArduinoBleDriver::begin() {
#ifdef ARDUINO
    if (initialized_) {
        return true;
    }

    // Initialize BLE
    if (!BLE.begin()) {
        return false;
    }

    // Setup GATT service
    setup_gatt_service();

    // Start advertising
    BLE.advertise();

    initialized_ = true;
    return true;
#else
    return false;
#endif
}

void ArduinoBleDriver::end() {
#ifdef ARDUINO
    if (initialized_) {
        BLE.stop();
        initialized_ = false;
    }
#endif
}

// initialize/cleanup removed in favor of begin/end

void ArduinoBleDriver::advertise(DeviceId device_id, BlePayload payload) {
#ifdef ARDUINO
    if (!initialized_) {
        return;
    }

    // For advertising, we'll use the reading characteristic to broadcast
    // This is a simplified approach - in a real implementation you might
    // want to use actual BLE advertising data
    if (is_connected()) {
        BLECharacteristic& reading = get_reading_chr();
        if (payload.size > 0) {
            (void)reading.writeValue(payload.bytes.data(), payload.size);
        }
    }
#else
    (void)device_id;
    (void)payload;
#endif
}

void ArduinoBleDriver::send_to(DeviceId device_id, BlePayload payload) {
#ifdef ARDUINO
    //! @brief No-op on Arduino sensor role.
    //! @details Out of scope for sensor: directed point-to-point sends are handled by the broker.
    (void)device_id;
    (void)payload;
#else
    (void)device_id;
    (void)payload;
#endif
}

bool ArduinoBleDriver::receive(DeviceId self_id, BlePayload &out_payload) {
#ifdef ARDUINO
    if (!initialized_) {
        return false;
    }

    // Process BLE events to handle incoming data
    process_ble_events();

    // Check for pending payloads
    return get_pending_payload(self_id, out_payload);
#else
    (void)self_id;
    (void)out_payload;
    return false;
#endif
}

void ArduinoBleDriver::poll() {
#ifdef ARDUINO
    if (!initialized_) {
        return;
    }

    //  Process BLE events - this is the Arduino-friendly polling method
    process_ble_events();
#else
    // No-op for non-Arduino platforms
#endif
}

void ArduinoBleDriver::set_message_callback(BleMessageCallback callback) {
    message_callback_ = std::move(callback);
}

void ArduinoBleDriver::clear_message_callback() {
    message_callback_ = nullptr;
}

void ArduinoBleDriver::set_start_broadcast_callback(StartBroadcastCallback callback) {
    start_broadcast_callback_ = std::move(callback);
}

void ArduinoBleDriver::set_reading_callback(ReadingCallback callback) {
    reading_callback_ = std::move(callback);
}

void ArduinoBleDriver::set_receipt_callback(ReceiptCallback callback) {
    receipt_callback_ = std::move(callback);
}

void ArduinoBleDriver::clear_type_specific_callbacks() {
    start_broadcast_callback_ = nullptr;
    reading_callback_ = nullptr;
    receipt_callback_ = nullptr;
}

void ArduinoBleDriver::set_connection_callback(ConnectionCallback callback) {
    connection_callback_ = std::move(callback);
}

void ArduinoBleDriver::clear_connection_callback() {
    connection_callback_ = nullptr;
}

bool ArduinoBleDriver::is_connected() const {
#ifdef ARDUINO
    return initialized_ && BLE.connected();
#else
    return false;
#endif
}

void ArduinoBleDriver::setup_gatt_service() {
#ifdef ARDUINO
    // Create ArduinoBLE service and characteristics directly
    BLEService& service = get_service();
    BLECharacteristic& control = get_control_chr();
    BLECharacteristic& reading = get_reading_chr();
    BLECharacteristic& receipt = get_receipt_chr();

    service.addCharacteristic(control);
    service.addCharacteristic(reading);
    service.addCharacteristic(receipt);

    // Register event callbacks through abstract API
    control.setEventHandler(BLEWritten, [this](BLEDevice, BLECharacteristic ch) {
        jenlib::ble::BlePayload payload;
        payload.append_raw(ch.value(), ch.valueLength());
        DeviceId sender_id = extract_sender_id_from_connection();
        if (!try_type_specific_callbacks(sender_id, payload)) {
            if (message_callback_) {
                message_callback_(sender_id, payload);
            } else {
                queue_received_payload(jenlib::ble::BlePayload(payload));
            }
        }
    });

    receipt.setEventHandler(BLEWritten, [this](BLEDevice, BLECharacteristic ch) {
        jenlib::ble::BlePayload payload;
        payload.append_raw(ch.value(), ch.valueLength());
        DeviceId sender_id = extract_sender_id_from_connection();
        if (!try_type_specific_callbacks(sender_id, payload)) {
            if (message_callback_) {
                message_callback_(sender_id, payload);
            } else {
                queue_received_payload(jenlib::ble::BlePayload(payload));
            }
        }
    });

    // Start advertising using ArduinoBLE directly
    BLE.setAdvertisedService(service);
    BLE.addService(service);
    BLE.advertise();
#endif
}

void ArduinoBleDriver::process_ble_events() {
#ifdef ARDUINO
    if (!initialized_) {
        return;
    }

    // Poll for BLE events
    BLE.poll();

    // Detect connection state edges and notify
    const bool now_connected = BLE.connected();
    if (now_connected != last_connected_state_) {
        last_connected_state_ = now_connected;
        if (connection_callback_) {
            connection_callback_(now_connected);
        }
    }
#endif
}

void ArduinoBleDriver::send_via_advertising(const BlePayload& payload) {
#ifdef ARDUINO
    //  In a real implementation, you'd set advertising data
    //  For now, this is a placeholder
    (void)payload;
#endif
}

//  No separate send_via_gatt helper needed in direct ArduinoBLE path

void ArduinoBleDriver::queue_received_payload(BlePayload payload) {
    received_payloads_.push(std::move(payload));
}

bool ArduinoBleDriver::has_pending_payload(DeviceId device_id) const {
    //  For simplicity, we don't filter by device ID in this implementation
    //  In a real system, you'd need to track which device sent each payload
    (void)device_id;
    return !received_payloads_.empty();
}

bool ArduinoBleDriver::get_pending_payload(DeviceId device_id, BlePayload& out_payload) {
    //  For simplicity, we don't filter by device ID in this implementation
    //  In a real system, you'd need to track which device sent each payload
    (void)device_id;
    return received_payloads_.pop(out_payload);
}

DeviceId ArduinoBleDriver::extract_sender_id_from_connection() {
#ifdef ARDUINO
    //  In a real implementation, you would extract the sender ID from the BLE connection
    //  For now, we'll use a placeholder that could be enhanced with:
    //  1. Connection handle lookup
    //  2. Device address mapping
    //  3. Characteristic-specific routing
    return DeviceId(0x00000000);  //  Placeholder
#else
    return DeviceId(0x00000000);
#endif
}

bool ArduinoBleDriver::try_type_specific_callbacks(DeviceId sender_id, const BlePayload& payload) {
    // Try StartBroadcastMsg
    if (start_broadcast_callback_) {
        StartBroadcastMsg start_msg;
        if (StartBroadcastMsg::deserialize(payload, start_msg)) {
            start_broadcast_callback_(sender_id, start_msg);
            return true;
        }
    }

    // Try ReadingMsg
    if (reading_callback_) {
        ReadingMsg reading;
        if (ReadingMsg::deserialize(payload, reading)) {
            reading_callback_(sender_id, reading);
            return true;
        }
    }

    // Try ReceiptMsg
    if (receipt_callback_) {
        ReceiptMsg receipt;
        if (ReceiptMsg::deserialize(payload, receipt)) {
            receipt_callback_(sender_id, receipt);
            return true;
        }
    }

    return false;  //  No type-specific callback handled this message
}

// PayloadBuffer implementation
bool ArduinoBleDriver::PayloadBuffer::push(BlePayload payload) {
    if (full()) {
        return false;
    }

    *write_it = std::move(payload);
    ++write_it;
    if (write_it == payloads.end()) {
        write_it = payloads.begin();
    }
    count++;
    return true;
}

bool ArduinoBleDriver::PayloadBuffer::pop(BlePayload& out_payload) {
    if (empty()) {
        return false;
    }

    out_payload = std::move(*read_it);
    ++read_it;
    if (read_it == payloads.end()) {
        read_it = payloads.begin();
    }
    count--;
    return true;
}

}  // namespace jenlib::ble
<|MERGE_RESOLUTION|>--- conflicted
+++ resolved
@@ -56,53 +56,11 @@
     return chr;
 }
 
-<<<<<<< HEAD
 inline BLECharacteristic& get_receipt_chr() {
     static BLECharacteristic chr(jenlib::ble::gatt::kChrReceipt.data(), to_arduino_properties(
         static_cast<std::uint8_t>(jenlib::ble::BleCharacteristicProperty::Write)), jenlib::ble::kMaxPayload);
     return chr;
-=======
-    void stop_advertising() override { BLE.stopAdvertise(); }
-
- private:
-    std::string_view uuid_;
-    static constexpr std::size_t kMaxCharacteristics = 4;
-    std::array<jenlib::ble::BleCharacteristic*, kMaxCharacteristics> characteristics_{};
-    std::size_t characteristic_count_ {0};
-    BLEService service_;
-};
-
-// Static protocol objects
-ArduinoBleServiceImpl g_service{jenlib::ble::gatt::kServiceSensor};
-ArduinoBleCharacteristicImpl g_control{
-    jenlib::ble::gatt::kChrControl,
-    static_cast<std::uint8_t>(jenlib::ble::BleCharacteristicProperty::Write),
-    jenlib::ble::kMaxPayload};
-ArduinoBleCharacteristicImpl g_reading{
-    jenlib::ble::gatt::kChrReading,
-    static_cast<std::uint8_t>(jenlib::ble::BleCharacteristicProperty::Notify),
-    jenlib::ble::kMaxPayload};
-ArduinoBleCharacteristicImpl g_receipt{
-    jenlib::ble::gatt::kChrReceipt,
-    static_cast<std::uint8_t>(jenlib::ble::BleCharacteristicProperty::Write),
-    jenlib::ble::kMaxPayload};
-ArduinoBleCharacteristicImpl g_session{
-    jenlib::ble::gatt::kChrSession,
-    static_cast<std::uint8_t>(jenlib::ble::BleCharacteristicProperty::Read),
-    jenlib::ble::kMaxPayload};
-
-inline jenlib::ble::BleService* make_arduino_service(std::string_view) {
-    return &g_service;
-}
-
-inline jenlib::ble::BleCharacteristic* make_arduino_characteristic(
-    std::string_view uuid, std::uint8_t, std::size_t) {
-    if (uuid == jenlib::ble::gatt::kChrControl) return &g_control;
-    if (uuid == jenlib::ble::gatt::kChrReading) return &g_reading;
-    if (uuid == jenlib::ble::gatt::kChrReceipt) return &g_receipt;
-    if (uuid == jenlib::ble::gatt::kChrSession) return &g_session;
-    return nullptr;
->>>>>>> d9895c51
+
 }
 
 }  // namespace
